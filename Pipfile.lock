--- conflicted
+++ resolved
@@ -285,49 +285,6 @@
         },
         "cryptography": {
             "hashes": [
-<<<<<<< HEAD
-                "sha256:00094838ecc7c6594171e8c8a9166124c1197b074cfca23645cee573910d76bc",
-                "sha256:050ce5209d5072472971e6efbfc8ec5a8f9a841de5a4db0ebd9c2e392cb81972",
-                "sha256:232954730c362638544758a8160c4ee1b832dc011d2c41a306ad8f7cccc5bb0b",
-                "sha256:25286aacb947286620a31f78f2ed1a32cded7be5d8b729ba3fb2c988457639e4",
-                "sha256:2f8f8f0b73b885ddd7f3d8c2b2234a7d3ba49002b0223f58cfde1bedd9563c56",
-                "sha256:38deed72285c7ed699864f964a3f4cf11ab3fb38e8d39cfcd96710cd2b5bb716",
-                "sha256:3ad69eeb92a9de9421e1f6685e85a10fbcfb75c833b42cc9bc2ba9fb00da4710",
-                "sha256:5555365a50efe1f486eed6ac7062c33b97ccef409f5970a0b6f205a7cfab59c8",
-                "sha256:555e5e2d3a53b4fabeca32835878b2818b3f23966a4efb0d566689777c5a12c8",
-                "sha256:57a6500d459e8035e813bd8b51b671977fb149a8c95ed814989da682314d0782",
-                "sha256:5833bb4355cb377ebd880457663a972cd044e7f49585aee39245c0d592904578",
-                "sha256:71320fbefd05454ef2d457c481ba9a5b0e540f3753354fff6f780927c25d19b0",
-                "sha256:7573d9eebaeceeb55285205dbbb8753ac1e962af3d9640791d12b36864065e71",
-                "sha256:92d5f428c1a0439b2040435a1d6bc1b26ebf0af88b093c3628913dd464d13fa1",
-                "sha256:97787952246a77d77934d41b62fb1b6f3581d83f71b44796a4158d93b8f5c490",
-                "sha256:9bb5bf55dcb69f7067d80354d0a348368da907345a2c448b0babc4215ccd3497",
-                "sha256:9cc80ce69032ffa528b5e16d217fa4d8d4bb7d6ba8659c1b4d74a1b0f4235fca",
-                "sha256:9e4253ed8f5948a3589b3caee7ad9a5bf218ffd16869c516535325fece163dcc",
-                "sha256:9eda14f049d7f09c2e8fb411dda17dd6b16a3c76a1de5e249188a32aeb92de19",
-                "sha256:a2b56de3417fd5f48773ad8e91abaa700b678dc7fe1e0c757e1ae340779acf7b",
-                "sha256:af3f92b1dc25621f5fad065288a44ac790c5798e986a34d393ab27d2b27fcff9",
-                "sha256:c5edcb90da1843df85292ef3a313513766a78fbbb83f584a5a58fb001a5a9d57",
-                "sha256:c824c9281cb628015bfc3c59335163d4ca0540d49de4582d6c2637312907e4b1",
-                "sha256:c92519d242703b675ccefd0f0562eb45e74d438e001f8ab52d628e885751fb06",
-                "sha256:ca932e11218bcc9ef812aa497cdf669484870ecbcf2d99b765d6c27a86000942",
-                "sha256:cb6ab89421bc90e0422aca911c69044c2912fc3debb19bb3c1bfe28ee3dff6ab",
-                "sha256:cfd84777b4b6684955ce86156cfb5e08d75e80dc2585e10d69e47f014f0a5342",
-                "sha256:d377dde61c5d67eb4311eace661c3efda46c62113ff56bf05e2d679e02aebb5b",
-                "sha256:d54ae41e6bd70ea23707843021c778f151ca258081586f0cfa31d936ae43d1b2",
-                "sha256:dc10ec1e9f21f33420cc05214989544727e776286c1c16697178978327b95c9c",
-                "sha256:ec21313dd335c51d7877baf2972569f40a4291b76a0ce51391523ae358d05899",
-                "sha256:ec64ee375b5aaa354b2b273c921144a660a511f9df8785e6d1c942967106438e",
-                "sha256:ed43d396f42028c1f47b5fec012e9e12631266e3825e95c00e3cf94d472dac49",
-                "sha256:edd6d51869beb7f0d472e902ef231a9b7689508e83880ea16ca3311a00bf5ce7",
-                "sha256:f22af3c78abfbc7cbcdf2c55d23c3e022e1a462ee2481011d518c7fb9c9f3d65",
-                "sha256:fae1e637f527750811588e4582988932c222f8251f7b7ea93739acb624e1487f",
-                "sha256:fed5aaca1750e46db870874c9c273cd5182a9e9deb16f06f7bdffdb5c2bde4b9"
-            ],
-            "index": "pypi",
-            "markers": "python_version >= '3.7' and python_full_version not in '3.9.0, 3.9.1'",
-            "version": "==45.0.3"
-=======
                 "sha256:0339a692de47084969500ee455e42c58e449461e0ec845a34a6a9b9bf7df7fb8",
                 "sha256:03dbff8411206713185b8cebe31bc5c0eb544799a50c09035733716b386e61a4",
                 "sha256:06509dc70dd71fa56eaa138336244e2fbaf2ac164fc9b5e66828fccfd2b680d6",
@@ -369,7 +326,6 @@
             "index": "pypi",
             "markers": "python_version >= '3.7' and python_full_version not in '3.9.0, 3.9.1'",
             "version": "==45.0.4"
->>>>>>> 99cbe73e
         },
         "defusedxml": {
             "hashes": [
@@ -397,21 +353,12 @@
         },
         "django": {
             "hashes": [
-<<<<<<< HEAD
-                "sha256:19c9b771e9cf4de91101861aadd2daaa159bcf10698ca909c5755c88e70ccb84",
-                "sha256:73e5d191421d177803dbd5495d94bc7d06d156df9561f4eea9e11b4994c07137"
-            ],
-            "index": "pypi",
-            "markers": "python_version >= '3.10'",
-            "version": "==5.1.10"
-=======
                 "sha256:3bcdbd40e4d4623b5e04f59c28834323f3086df583058e65ebce99f9982385ce",
                 "sha256:e48091f364007068728aca938e7450fbfe3f2217079bfd2b8af45122585acf64"
             ],
             "index": "pypi",
             "markers": "python_version >= '3.10'",
             "version": "==5.1.11"
->>>>>>> 99cbe73e
         },
         "django-celery-beat": {
             "hashes": [
@@ -653,21 +600,12 @@
         },
         "openai": {
             "hashes": [
-<<<<<<< HEAD
-                "sha256:6ba76e4ebc5725f71f2f6126c7cb5169ca8de60dd5aa61f350f9448ad162c913",
-                "sha256:7dc3e839cb8bb8747979a90c63ad4cb25a8e0cbec17b53eec009532c9965cecf"
-            ],
-            "index": "pypi",
-            "markers": "python_version >= '3.8'",
-            "version": "==1.85.0"
-=======
                 "sha256:207f87aa3bc49365e014fac2f7e291b99929f4fe126c4654143440e0ad446a5f",
                 "sha256:d6b07730d2f7c6745d0991997c16f85cddfc90ddcde8d569c862c30716b9fc90"
             ],
             "index": "pypi",
             "markers": "python_version >= '3.8'",
             "version": "==1.91.0"
->>>>>>> 99cbe73e
         },
         "packaging": {
             "hashes": [
@@ -770,19 +708,11 @@
         },
         "pydantic": {
             "hashes": [
-<<<<<<< HEAD
-                "sha256:7f853db3d0ce78ce8bbb148c401c2cdd6431b3473c0cdff2755c7690952a7b7a",
-                "sha256:f9c26ba06f9747749ca1e5c94d6a85cb84254577553c8785576fd38fa64dc0f7"
-            ],
-            "markers": "python_version >= '3.9'",
-            "version": "==2.11.5"
-=======
                 "sha256:d989c3c6cb79469287b1569f7447a17848c998458d49ebe294e975b9baf0f0db",
                 "sha256:dde5df002701f6de26248661f6835bbe296a47bf73990135c7d07ce741b9623b"
             ],
             "markers": "python_version >= '3.9'",
             "version": "==2.11.7"
->>>>>>> 99cbe73e
         },
         "pydantic-core": {
             "hashes": [
@@ -1187,11 +1117,7 @@
                 "sha256:8676b788e32f02ab42d9e7c61324048ae4c6d844a399eebace3d4979d75ceef4",
                 "sha256:a1514509136dd0b477638fc68d6a91497af5076466ad0fa6c338e44e359944af"
             ],
-<<<<<<< HEAD
-            "markers": "python_version < '3.13' and python_version >= '3.8'",
-=======
-            "markers": "python_version >= '3.9'",
->>>>>>> 99cbe73e
+            "markers": "python_version >= '3.9'",
             "version": "==4.14.0"
         },
         "typing-inspection": {
@@ -1294,78 +1220,6 @@
                 "toml"
             ],
             "hashes": [
-<<<<<<< HEAD
-                "sha256:00f2e2f2e37f47e5f54423aeefd6c32a7dbcedc033fcd3928a4f4948e8b96af7",
-                "sha256:05364b9cc82f138cc86128dc4e2e1251c2981a2218bfcd556fe6b0fbaa3501be",
-                "sha256:0774df1e093acb6c9e4d58bce7f86656aeed6c132a16e2337692c12786b32404",
-                "sha256:07a989c867986c2a75f158f03fdb413128aad29aca9d4dbce5fc755672d96f11",
-                "sha256:0bdc8bf760459a4a4187b452213e04d039990211f98644c7292adf1e471162b5",
-                "sha256:0e49824808d4375ede9dd84e9961a59c47f9113039f1a525e6be170aa4f5c34d",
-                "sha256:145b07bea229821d51811bf15eeab346c236d523838eda395ea969d120d13347",
-                "sha256:159b81df53a5fcbc7d45dae3adad554fdbde9829a994e15227b3f9d816d00b36",
-                "sha256:1676628065a498943bd3f64f099bb573e08cf1bc6088bbe33cf4424e0876f4b3",
-                "sha256:1aec326ed237e5880bfe69ad41616d333712c7937bcefc1343145e972938f9b3",
-                "sha256:1e1448bb72b387755e1ff3ef1268a06617afd94188164960dba8d0245a46004b",
-                "sha256:1efa4166ba75ccefd647f2d78b64f53f14fb82622bc94c5a5cb0a622f50f1c9e",
-                "sha256:26a4636ddb666971345541b59899e969f3b301143dd86b0ddbb570bd591f1e85",
-                "sha256:2bd0a0a5054be160777a7920b731a0570284db5142abaaf81bcbb282b8d99279",
-                "sha256:2c08b05ee8d7861e45dc5a2cc4195c8c66dca5ac613144eb6ebeaff2d502e73d",
-                "sha256:2db10dedeb619a771ef0e2949ccba7b75e33905de959c2643a4607bef2f3fb3a",
-                "sha256:2f9bc608fbafaee40eb60a9a53dbfb90f53cc66d3d32c2849dc27cf5638a21e3",
-                "sha256:34759ee2c65362163699cc917bdb2a54114dd06d19bab860725f94ef45a3d9b7",
-                "sha256:3da9b771c98977a13fbc3830f6caa85cae6c9c83911d24cb2d218e9394259c57",
-                "sha256:3f5673888d3676d0a745c3d0e16da338c5eea300cb1f4ada9c872981265e76d8",
-                "sha256:4000a31c34932e7e4fa0381a3d6deb43dc0c8f458e3e7ea6502e6238e10be625",
-                "sha256:43ff5033d657cd51f83015c3b7a443287250dc14e69910577c3e03bd2e06f27b",
-                "sha256:46d532db4e5ff3979ce47d18e2fe8ecad283eeb7367726da0e5ef88e4fe64740",
-                "sha256:496948261eaac5ac9cf43f5d0a9f6eb7a6d4cb3bedb2c5d294138142f5c18f2a",
-                "sha256:4c26c2396674816deaeae7ded0e2b42c26537280f8fe313335858ffff35019be",
-                "sha256:5040536cf9b13fb033f76bcb5e1e5cb3b57c4807fef37db9e0ed129c6a094257",
-                "sha256:546e537d9e24efc765c9c891328f30f826e3e4808e31f5d0f87c4ba12bbd1622",
-                "sha256:5e818796f71702d7a13e50c70de2a1924f729228580bcba1607cccf32eea46e6",
-                "sha256:5feb7f2c3e6ea94d3b877def0270dff0947b8d8c04cfa34a17be0a4dc1836879",
-                "sha256:641988828bc18a6368fe72355df5f1703e44411adbe49bba5644b941ce6f2e3a",
-                "sha256:670a13249b957bb9050fab12d86acef7bf8f6a879b9d1a883799276e0d4c674a",
-                "sha256:6782a12bf76fa61ad9350d5a6ef5f3f020b57f5e6305cbc663803f2ebd0f270a",
-                "sha256:684ca9f58119b8e26bef860db33524ae0365601492e86ba0b71d513f525e7050",
-                "sha256:6e6c86888fd076d9e0fe848af0a2142bf606044dc5ceee0aa9eddb56e26895a0",
-                "sha256:726f32ee3713f7359696331a18daf0c3b3a70bb0ae71141b9d3c52be7c595e32",
-                "sha256:76090fab50610798cc05241bf83b603477c40ee87acd358b66196ab0ca44ffa1",
-                "sha256:8165584ddedb49204c4e18da083913bdf6a982bfb558632a79bdaadcdafd0d48",
-                "sha256:820157de3a589e992689ffcda8639fbabb313b323d26388d02e154164c57b07f",
-                "sha256:8369a7c8ef66bded2b6484053749ff220dbf83cba84f3398c84c51a6f748a008",
-                "sha256:86a323a275e9e44cdf228af9b71c5030861d4d2610886ab920d9945672a81223",
-                "sha256:876cbfd0b09ce09d81585d266c07a32657beb3eaec896f39484b631555be0fe2",
-                "sha256:8966a821e2083c74d88cca5b7dcccc0a3a888a596a04c0b9668a891de3a0cc53",
-                "sha256:8ab4a51cb39dc1933ba627e0875046d150e88478dbe22ce145a68393e9652975",
-                "sha256:8e1a26e7e50076e35f7afafde570ca2b4d7900a491174ca357d29dece5aacee7",
-                "sha256:94316e13f0981cbbba132c1f9f365cac1d26716aaac130866ca812006f662199",
-                "sha256:9a990f6510b3292686713bfef26d0049cd63b9c7bb17e0864f133cbfd2e6167f",
-                "sha256:9fe449ee461a3b0c7105690419d0b0aba1232f4ff6d120a9e241e58a556733f7",
-                "sha256:a886d531373a1f6ff9fad2a2ba4a045b68467b779ae729ee0b3b10ac20033b27",
-                "sha256:ab9b09a2349f58e73f8ebc06fac546dd623e23b063e5398343c5270072e3201c",
-                "sha256:b039ffddc99ad65d5078ef300e0c7eed08c270dc26570440e3ef18beb816c1ca",
-                "sha256:b069938961dfad881dc2f8d02b47645cd2f455d3809ba92a8a687bf513839787",
-                "sha256:b99058eef42e6a8dcd135afb068b3d53aff3921ce699e127602efff9956457a9",
-                "sha256:bd8ec21e1443fd7a447881332f7ce9d35b8fbd2849e761bb290b584535636b0a",
-                "sha256:bf8111cddd0f2b54d34e96613e7fbdd59a673f0cf5574b61134ae75b6f5a33b8",
-                "sha256:c9392773cffeb8d7e042a7b15b82a414011e9d2b5fdbbd3f7e6a6b17d5e21b20",
-                "sha256:cb86337a4fcdd0e598ff2caeb513ac604d2f3da6d53df2c8e368e07ee38e277d",
-                "sha256:da23ce9a3d356d0affe9c7036030b5c8f14556bd970c9b224f9c8205505e3b99",
-                "sha256:dc67994df9bcd7e0150a47ef41278b9e0a0ea187caba72414b71dc590b99a108",
-                "sha256:de77c3ba8bb686d1c411e78ee1b97e6e0b963fb98b1637658dd9ad2c875cf9d7",
-                "sha256:e2f6fe3654468d061942591aef56686131335b7a8325684eda85dacdf311356c",
-                "sha256:e6ea7dba4e92926b7b5f0990634b78ea02f208d04af520c73a7c876d5a8d36cb",
-                "sha256:e6fcbbd35a96192d042c691c9e0c49ef54bd7ed865846a3c9d624c30bb67ce46",
-                "sha256:ea561010914ec1c26ab4188aef8b1567272ef6de096312716f90e5baa79ef8ca",
-                "sha256:eacd2de0d30871eff893bab0b67840a96445edcb3c8fd915e6b11ac4b2f3fa6d",
-                "sha256:ec455eedf3ba0bbdf8f5a570012617eb305c63cb9f03428d39bf544cb2b94837",
-                "sha256:ef2f22795a7aca99fc3c84393a55a53dd18ab8c93fb431004e4d8f0774150f54",
-                "sha256:fd51355ab8a372d89fb0e6a31719e825cf8df8b6724bee942fb5b92c3f016ba3"
-            ],
-            "markers": "python_version >= '3.9'",
-            "version": "==7.8.2"
-=======
                 "sha256:02532fd3290bb8fa6bec876520842428e2a6ed6c27014eca81b031c2d30e3f71",
                 "sha256:0a4be2a28656afe279b34d4f91c3e26eccf2f85500d4a4ff0b1f8b54bf807338",
                 "sha256:0b3496922cb5f4215bf5caaef4cf12364a26b0be82e9ed6d050f3352cf2d7ef0",
@@ -1436,7 +1290,6 @@
             ],
             "markers": "python_version >= '3.9'",
             "version": "==7.9.1"
->>>>>>> 99cbe73e
         },
         "execnet": {
             "hashes": [
@@ -1457,19 +1310,11 @@
         },
         "faker": {
             "hashes": [
-<<<<<<< HEAD
-                "sha256:48c94daa16a432f2d2bc803c7ff602509699fca228d13e97e379cd860a7e216e",
-                "sha256:77b79e7a2228d57175133af0bbcdd26dc623df81db390ee52f5104d46c010f2f"
-            ],
-            "markers": "python_version >= '3.9'",
-            "version": "==37.3.0"
-=======
                 "sha256:7f69d579588c23d5ce671f3fa872654ede0e67047820255f43a4aa1925b89780",
                 "sha256:cb81c09ebe06c32a10971d1bbdb264bb0e22b59af59548f011ac4809556ce533"
             ],
             "markers": "python_version >= '3.9'",
             "version": "==37.4.0"
->>>>>>> 99cbe73e
         },
         "inflection": {
             "hashes": [
@@ -1583,30 +1428,6 @@
         },
         "ruff": {
             "hashes": [
-<<<<<<< HEAD
-                "sha256:1808b3ed53e1a777c2ef733aca9051dc9bf7c99b26ece15cb59a0320fbdbd629",
-                "sha256:26816a218ca6ef02142343fd24c70f7cd8c5aa6c203bca284407adf675984432",
-                "sha256:26fa247dc68d1d4e72c179e08889a25ac0c7ba4d78aecfc835d49cbfd60bf514",
-                "sha256:29c3189895a8a6a657b7af4e97d330c8a3afd2c9c8f46c81e2fc5a31866517e3",
-                "sha256:4a9ddd3ec62a9a89578c85842b836e4ac832d4a2e0bfaad3b02243f930ceafcc",
-                "sha256:4bdfbf1240533f40042ec00c9e09a3aade6f8c10b6414cf11b519488d2635d46",
-                "sha256:4ffbc82d70424b275b089166310448051afdc6e914fdab90e08df66c43bb5ca9",
-                "sha256:51c3f95abd9331dc5b87c47ac7f376db5616041173826dfd556cfe3d4977f492",
-                "sha256:53b15a9dfdce029c842e9a5aebc3855e9ab7771395979ff85b7c1dedb53ddc2b",
-                "sha256:55e4bc3a77842da33c16d55b32c6cac1ec5fb0fbec9c8c513bdce76c4f922165",
-                "sha256:633bf2c6f35678c56ec73189ba6fa19ff1c5e4807a78bf60ef487b9dd272cc71",
-                "sha256:6c51f93029d54a910d3d24f7dd0bb909e31b6cd989a5e4ac513f4eb41629f0dc",
-                "sha256:96c27935418e4e8e77a26bb05962817f28b8ef3843a6c6cc49d8783b5507f250",
-                "sha256:ab153241400789138d13f362c43f7edecc0edfffce2afa6a68434000ecd8f69a",
-                "sha256:aef9c9ed1b5ca28bb15c7eac83b8670cf3b20b478195bd49c8d756ba0a36cf48",
-                "sha256:b4385285e9179d608ff1d2fb9922062663c658605819a6876d8beef0c30b7f3b",
-                "sha256:d237a496e0778d719efb05058c64d28b757c77824e04ffe8796c7436e26712b7",
-                "sha256:d28ce58b5ecf0f43c1b71edffabe6ed7f245d5336b17805803312ec9bc665933"
-            ],
-            "index": "pypi",
-            "markers": "python_version >= '3.7'",
-            "version": "==0.11.13"
-=======
                 "sha256:05ed0c914fabc602fc1f3b42c53aa219e5736cb030cdd85640c32dbc73da74a6",
                 "sha256:07a7aa9b69ac3fcfda3c507916d5d1bca10821fe3797d46bad10f2c6de1edda0",
                 "sha256:0c0758038f81beec8cc52ca22de9685b8ae7f7cc18c013ec2050012862cc9165",
@@ -1629,18 +1450,13 @@
             "index": "pypi",
             "markers": "python_version >= '3.7'",
             "version": "==0.12.0"
->>>>>>> 99cbe73e
         },
         "typing-extensions": {
             "hashes": [
                 "sha256:8676b788e32f02ab42d9e7c61324048ae4c6d844a399eebace3d4979d75ceef4",
                 "sha256:a1514509136dd0b477638fc68d6a91497af5076466ad0fa6c338e44e359944af"
             ],
-<<<<<<< HEAD
-            "markers": "python_version < '3.13' and python_version >= '3.8'",
-=======
-            "markers": "python_version >= '3.9'",
->>>>>>> 99cbe73e
+            "markers": "python_version >= '3.9'",
             "version": "==4.14.0"
         },
         "tzdata": {
