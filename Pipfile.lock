--- conflicted
+++ resolved
@@ -840,11 +840,7 @@
                 "sha256:1a403fada01ff9221ca8044d701868fa132215d84beb92242d9acd2147f667a8",
                 "sha256:b60a638fcc0daffadf82fe0f57e53d06bdec2f36c4df66280ae79bce6bd6f2b9"
             ],
-<<<<<<< HEAD
-            "markers": "python_version >= '3.9'",
-=======
             "markers": "python_version >= '2'",
->>>>>>> 88f0bc2f
             "version": "==2025.2"
         },
         "urllib3": {
@@ -1153,11 +1149,7 @@
                 "sha256:1a403fada01ff9221ca8044d701868fa132215d84beb92242d9acd2147f667a8",
                 "sha256:b60a638fcc0daffadf82fe0f57e53d06bdec2f36c4df66280ae79bce6bd6f2b9"
             ],
-<<<<<<< HEAD
-            "markers": "python_version >= '3.9'",
-=======
             "markers": "python_version >= '2'",
->>>>>>> 88f0bc2f
             "version": "==2025.2"
         }
     }
